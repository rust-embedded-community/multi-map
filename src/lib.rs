//! # multi-map
//!
//! `MultiMap` is like a `std::collection::HashMap`, but allows you to use either of
//! two different keys to retrieve items.
//!
//! The keys have two distinct types - `K1` and `K2` - which may be the same.
//! Accessing on the primary `K1` key is via the usual `get`, `get_mut` and
//! `remove_alt` methods, while accessing via the secondary `K2` key is via new
//! `get_alt`, `get_mut_alt` and `remove_alt` methods. The value is of type `V`.
//!
//! Internally, two `HashMap`s are created - a main one on `<K1, (K2,
//! V)>` and a second one on `<K2, K1>`. The `(K2, V)` tuple is so
//! that when an item is removed using the `K1` key, the appropriate `K2`
//! value is available so the `K2->K1` map can be removed from the second
//! `MultiMap`, to keep them in sync.
//!
//! Using two `HashMap`s instead of one naturally brings a slight performance
//! and memory penalty. Notably, indexing by `K2` requires two `HashMap` lookups.
//!
//! ```
//! extern crate multi_map;
//! use multi_map::MultiMap;
//!
//! # fn main() {
//! #[derive(Hash,Clone,PartialEq,Eq)]
//! enum ThingIndex {
//!     IndexOne,
//!     IndexTwo,
//!     IndexThree,
//! };
//!
//! let mut map = MultiMap::new();
//! map.insert(1, ThingIndex::IndexOne, "Chicken Fried Steak");
//! map.insert(2, ThingIndex::IndexTwo, "Blueberry Pancakes");
//!
//! assert!(*map.get_alt(&ThingIndex::IndexOne).unwrap() == "Chicken Fried Steak");
//! assert!(*map.get(&2).unwrap() == "Blueberry Pancakes");
//! assert!(map.remove_alt(&ThingIndex::IndexTwo).unwrap() == "Blueberry Pancakes");
//! # }
//! ```

use std::borrow::Borrow;
use std::collections::hash_map;
use std::collections::HashMap;
use std::fmt::{self, Debug};
use std::hash::Hash;

#[derive(Eq)]
pub struct MultiMap<K1: Eq + Hash, K2: Eq + Hash, V> {
    value_map: HashMap<K1, (K2, V)>,
    key_map: HashMap<K2, K1>,
}

impl<K1: Eq + Hash + Clone, K2: Eq + Hash + Clone, V> MultiMap<K1, K2, V> {
    /// Creates a new MultiMap. The primary key is of type `K1` and the
    /// secondary key is of type `K2`. The value is of type `V`. This is as
    /// compared to a `std::collections::HashMap` which is typed on just `K` and
    /// `V`.
    ///
    /// Internally, two HashMaps are created - a main one on `<K1, (K2,
    /// V)>` and a second one on `<K2, K1>`. The `(K2, V)` tuple is so
    /// that when an item is removed using the `K1` key, the appropriate `K2`
    /// value is available so the `K2->K1` map can be removed from the second
    /// HashMap, to keep them in sync.
    pub fn new() -> MultiMap<K1, K2, V> {
        MultiMap {
            value_map: HashMap::new(),
            key_map: HashMap::new(),
        }
    }

    /// Creates an empty MultiMap with the specified capacity.
    ///
    /// The multi map will be able to hold at least `capacity` elements without reallocating. If `capacity` is 0, the multi map will not allocate.
    pub fn with_capacity(capacity: usize) -> MultiMap<K1, K2, V> {
        MultiMap {
            value_map: HashMap::with_capacity(capacity),
            key_map: HashMap::with_capacity(capacity),
        }
    }

    /// Insert an item into the MultiMap. You must supply both keys to insert
    /// an item. The keys cannot be modified at a later date, so if you only
    /// have one key at this time, use a placeholder value for the second key
    /// (perhaps `K2` is `Option<...>`) and remove then re-insert when the
    /// second key becomes available.
    pub fn insert(&mut self, key_one: K1, key_two: K2, value: V) {
        self.key_map.insert(key_two.clone(), key_one.clone());
        self.value_map.insert(key_one, (key_two, value));
    }

    /// Obtain a reference to an item in the MultiMap using the primary key,
    /// just like a HashMap.
    pub fn get(&self, key: &K1) -> Option<&V> {
        let mut result = None;
        if let Some(pair) = self.value_map.get(key) {
            result = Some(&pair.1)
        }
        result
    }

    /// Obtain a mutable reference to an item in the MultiMap using the
    /// primary key, just like a HashMap.
    pub fn get_mut(&mut self, key: &K1) -> Option<&mut V> {
        let mut result = None;
        if let Some(pair) = self.value_map.get_mut(key) {
            result = Some(&mut pair.1)
        }
        result
    }

    /// Obtain a reference to an item in the MultiMap using the secondary key.
    /// Ordinary HashMaps can't do this.
    pub fn get_alt(&self, key: &K2) -> Option<&V> {
        let mut result = None;
        if let Some(key_a) = self.key_map.get(key) {
            if let Some(pair) = self.value_map.get(key_a) {
                result = Some(&pair.1)
            }
        }
        result
    }

    /// Obtain a mutable reference to an item in the MultiMap using the
    /// secondary key. Ordinary HashMaps can't do this.
    pub fn get_mut_alt(&mut self, key: &K2) -> Option<&mut V> {
        let mut result = None;
        if let Some(key_a) = self.key_map.get(key) {
            if let Some(pair) = self.value_map.get_mut(key_a) {
                result = Some(&mut pair.1)
            }
        }
        result
    }

    /// Remove an item from the HashMap using the primary key. The value for the
    /// given key is returned (if it exists), just like a HashMap. This removes
    /// an item from the main HashMap, and the second `<K2, K1>` HashMap.
    pub fn remove<Q: ?Sized>(&mut self, key: &Q) -> Option<V>
    where
        K1: Borrow<Q>,
        Q: Hash + Eq,
    {
        let mut result = None;
        if let Some(pair) = self.value_map.remove(key) {
            self.key_map.remove(&pair.0);
            result = Some(pair.1)
        }
        result
    }

    /// Returns true if the map contains a value for the specified key. The key may be any borrowed
    /// form of the map's key type, but Hash and Eq on the borrowed form must match those for the
    /// key type
    ///
    /// ## Example
    /// ```
    /// #[macro_use]
    /// extern crate multi_map;
    /// use multi_map::MultiMap;
    /// # fn main() {
    /// let map = multimap! {
    ///     1, "One" => String::from("Eins"),
    ///     2, "Two" => String::from("Zwei"),
    ///     3, "Three" => String::from("Drei"),
    /// };
    /// assert!(map.contains_key(&1));
    /// assert!(!map.contains_key(&4));
    /// # }
    /// ```
    pub fn contains_key<Q: ?Sized>(&self, key: &Q) -> bool
    where
        K1: Borrow<Q>,
        Q: Hash + Eq,
    {
        self.value_map.contains_key(key)
    }

    /// Returns true if the map contains a value for the specified alternative key. The key may be
    /// any borrowed form of the map's key type, but Hash and Eq on the borrowed form must match
    /// those for the key type
    ///
    /// ## Example
    /// ```
    /// #[macro_use]
    /// extern crate multi_map;
    /// use multi_map::MultiMap;
    /// # fn main() {
    /// let map = multimap! {
    ///     1, "One" => String::from("Eins"),
    ///     2, "Two" => String::from("Zwei"),
    ///     3, "Three" => String::from("Drei"),
    /// };
    /// assert!(map.contains_key_alt(&"One"));
    /// assert!(!map.contains_key_alt(&"Four"));
    /// # }
    /// ```
    pub fn contains_key_alt<Q: ?Sized>(&self, key: &Q) -> bool
    where
        K2: Borrow<Q>,
        Q: Hash + Eq,
    {
        self.key_map.contains_key(key)
    }

    /// Remove an item from the HashMap using the secondary key. The value for
    /// the given key is returned (if it exists). Ordinary HashMaps can't do
    /// this. This removes an item from both the main HashMap and the second
    /// `<K2, K1>` HashMap.
    pub fn remove_alt<Q: ?Sized>(&mut self, key: &Q) -> Option<V>
    where
        K2: Borrow<Q>,
        Q: Hash + Eq,
    {
        let mut result = None;
        if let Some(key_a) = self.key_map.remove(key) {
            if let Some(pair) = self.value_map.remove(&key_a) {
                result = Some(pair.1)
            }
        }
        result
    }

    /// Iterate through all the values in the MultiMap in random order.
    /// Note that the values
    /// are `(K2, V)` tuples, not `V`, as you would get with a HashMap.
    pub fn iter(&self) -> Iter<'_, K1, K2, V> {
        Iter {
            base: self.value_map.iter(),
        }
    }
}

impl<K1: Eq + Hash, K2: Eq + Hash, V: Eq> PartialEq for MultiMap<K1, K2, V> {
    fn eq(&self, other: &MultiMap<K1, K2, V>) -> bool {
        self.value_map.eq(&other.value_map)
    }
}

impl<K1: Eq + Hash + Debug, K2: Eq + Hash + Debug, V: Debug> fmt::Debug for MultiMap<K1, K2, V> {
    fn fmt(&self, f: &mut fmt::Formatter) -> fmt::Result {
        f.debug_map()
            .entries(
                self.value_map
                    .iter()
                    .map(|(key_one, &(ref key_two, ref value))| ((key_one, key_two), value)),
            )
            .finish()
    }
}

<<<<<<< HEAD
impl<K1, K2, V> Default for MultiMap<K1, K2, V>
where
    K1: Eq + Hash + Clone,
    K2: Eq + Hash + Clone,
{
    /// Creates an empty `MultiMap<K1, K2, V>`
    #[inline]
    fn default() -> MultiMap<K1, K2, V> {
        MultiMap::new()
    }
}

=======
/// An iterator over the entries of a `MultiMap` like in a `HashMap` but with
/// values of the form (K2, V) instead of V.
///
///
/// This `struct` is created by the [`iter`] method on [`MultiMap`]. See its
/// documentation for more.
///
#[derive(Clone, Debug)]
pub struct Iter<'a, K1: 'a, K2: 'a, V: 'a> {
    base: hash_map::Iter<'a, K1, (K2, V)>,
}

/// An owning iterator over the entries of a `MultiMap`.
///
/// This `struct` is created by the [`into_iter`] method on [`MultiMap`]
/// (provided by the `IntoIterator` trait). See its documentation for more.
///
pub struct IntoIter<K1, K2, V> {
    base: hash_map::IntoIter<K1, (K2, V)>,
}
// TODO: `HashMap` also implements this, do we need this as well?
// impl<K, V> IntoIter<K, V> {
//     /// Returns a iterator of references over the remaining items.
//     #[inline]
//     pub(super) fn iter(&self) -> Iter<'_, K, V> {
//         Iter { base: self.base.rustc_iter() }
//     }
// }

impl<K1, K2, V> IntoIterator for MultiMap<K1, K2, V>
where
    K1: Eq + Hash + Debug,
    K2: Eq + Hash + Debug,
    V: Debug,
{
    type Item = (K1, (K2, V));
    type IntoIter = IntoIter<K1, K2, V>;

    /// Creates a consuming iterator, that is, one that moves each key-value
    /// pair out of the map in arbitrary order. The map cannot be used after
    /// calling this.
    ///
    fn into_iter(self) -> IntoIter<K1, K2, V> {
        IntoIter {
            base: self.value_map.into_iter(),
        }
    }
}

impl<'a, K1, K2, V> IntoIterator for &'a MultiMap<K1, K2, V>
where
    K1: Eq + Hash + Debug + Clone,
    K2: Eq + Hash + Debug + Clone,
    V: Debug,
{
    type Item = (&'a K1, &'a (K2, V));
    type IntoIter = Iter<'a, K1, K2, V>;

    fn into_iter(self) -> Iter<'a, K1, K2, V> {
        self.iter()
    }
}

impl<'a, K1, K2, V> Iterator for Iter<'a, K1, K2, V> {
    type Item = (&'a K1, &'a (K2, V));

    fn next(&mut self) -> Option<(&'a K1, &'a (K2, V))> {
        self.base.next()
    }
    #[inline]
    fn size_hint(&self) -> (usize, Option<usize>) {
        self.base.size_hint()
    }
}

impl<K1, K2, V> Iterator for IntoIter<K1, K2, V> {
    type Item = (K1, (K2, V));

    #[inline]
    fn next(&mut self) -> Option<(K1, (K2, V))> {
        self.base.next()
    }
    #[inline]
    fn size_hint(&self) -> (usize, Option<usize>) {
        self.base.size_hint()
    }
}
>>>>>>> f98dbf51
#[macro_export]
/// Create a `MultiMap` from a list of key-value tuples
///
/// ## Example
///
/// ```
/// #[macro_use]
/// extern crate multi_map;
/// use multi_map::MultiMap;
///
/// # fn main() {
/// #[derive(Hash,Clone,PartialEq,Eq)]
/// enum ThingIndex {
///     IndexOne,
///     IndexTwo,
///     IndexThree,
/// };
///
/// let map = multimap!{
///     1, ThingIndex::IndexOne => "Chicken Fried Steak",
///     2, ThingIndex::IndexTwo => "Blueberry Pancakes",
/// };
///
/// assert!(*map.get_alt(&ThingIndex::IndexOne).unwrap() == "Chicken Fried Steak");
/// assert!(*map.get(&2).unwrap() == "Blueberry Pancakes");
/// # }
/// ```
macro_rules! multimap {
    (@single $($x:tt)*) => (());
    (@count $($rest:expr),*) => (<[()]>::len(&[$(multimap!(@single $rest)),*]));

    ($($key1:expr, $key2:expr => $value:expr,)+) => { multimap!($($key1, $key2 => $value),+) };
    ($($key1:expr, $key2:expr => $value:expr),*) => {
        {
            let _cap = multimap!(@count $($key1),*);
            let mut _map = MultiMap::with_capacity(_cap);
            $(
                _map.insert($key1, $key2, $value);
            )*
            _map
        }
    };
}

mod test {

    #[test]
    fn big_test() {
        use MultiMap;

        let mut map = MultiMap::new();

        map.insert(1, "One", String::from("Ein"));
        map.insert(2, "Two", String::from("Zwei"));
        map.insert(3, "Three", String::from("Drei"));

        assert!(*map.get(&1).unwrap() == String::from("Ein"));
        assert!(*map.get(&2).unwrap() == String::from("Zwei"));
        assert!(*map.get(&3).unwrap() == String::from("Drei"));
        assert!(map.contains_key(&1));
        assert!(!map.contains_key(&4));
        assert!(map.contains_key_alt(&"One"));
        assert!(!map.contains_key_alt(&"Four"));

        map.get_mut_alt(&"One").unwrap().push_str("s");

        assert!(*map.get_alt(&"One").unwrap() == String::from("Eins"));
        assert!(*map.get_alt(&"Two").unwrap() == String::from("Zwei"));
        assert!(*map.get_alt(&"Three").unwrap() == String::from("Drei"));

        map.remove(&3);

        assert!(*map.get_alt(&"One").unwrap() == String::from("Eins"));
        assert!(*map.get_alt(&"Two").unwrap() == String::from("Zwei"));
        assert!(map.get_alt(&"Three") == None);
        assert!(map.get(&3) == None);

        assert!(map.remove_alt(&"Three") == None);
        assert!(*map.remove_alt(&"One").unwrap() == String::from("Eins"));

        map.get_mut(&2).unwrap().push_str("!");

        assert!(map.get(&1) == None);
        assert!(*map.get(&2).unwrap() == String::from("Zwei!"));
        assert!(map.get_alt(&"Three") == None);
        assert!(map.get(&3) == None);
    }
    #[derive(Debug, Eq, Ord, PartialEq, PartialOrd)]
    struct MultiCount<'a>(i32, &'a str, &'a str);
    #[derive(Debug, Eq, Ord, PartialEq, PartialOrd)]
    struct MultiCountOwned(i32, String, String);

    #[test]
    fn into_iter_test() {
        use MultiMap;
        let mut map = MultiMap::new();

        map.insert(1, "One", String::from("Eins"));
        map.insert(2, "Two", String::from("Zwei"));
        map.insert(3, "Three", String::from("Drei"));

        let mut vec_borrow = Vec::new();
        for (k1, (k2, v)) in &map {
            vec_borrow.push(MultiCount(*k1, *k2, v));
        }
        vec_borrow.sort();
        assert_eq!(
            vec_borrow,
            vec!(
                MultiCount(1, "One", "Eins"),
                MultiCount(2, "Two", "Zwei"),
                MultiCount(3, "Three", "Drei")
            )
        );

        let mut vec_owned = Vec::new();
        for (k1, (k2, v)) in map {
            vec_owned.push(MultiCountOwned(k1, String::from(k2), v));
        }
        vec_owned.sort();
        assert_eq!(
            vec_owned,
            vec!(
                MultiCountOwned(1, String::from("One"), String::from("Eins")),
                MultiCountOwned(2, String::from("Two"), String::from("Zwei")),
                MultiCountOwned(3, String::from("Three"), String::from("Drei"))
            )
        )
    }

    #[test]
    fn macro_test() {
        use MultiMap;

        let map: MultiMap<i32, &str, String> = MultiMap::new();

        assert_eq!(map, multimap! {});

        let mut map = MultiMap::new();
        map.insert(1, "One", String::from("Eins"));

        assert_eq!(
            map,
            multimap! {
                1, "One" => String::from("Eins"),
            }
        );

        assert_eq!(
            map,
            multimap! {
                1, "One" => String::from("Eins")
            }
        );

        let mut map = MultiMap::new();
        map.insert(1, "One", String::from("Eins"));
        map.insert(2, "Two", String::from("Zwei"));
        map.insert(3, "Three", String::from("Drei"));

        assert_eq!(
            map,
            multimap! {
                1, "One" => String::from("Eins"),
                2, "Two" => String::from("Zwei"),
                3, "Three" => String::from("Drei"),
            }
        );

        assert_eq!(
            map,
            multimap! {
                1, "One" => String::from("Eins"),
                2, "Two" => String::from("Zwei"),
                3, "Three" => String::from("Drei")
            }
        );
    }
}<|MERGE_RESOLUTION|>--- conflicted
+++ resolved
@@ -249,7 +249,6 @@
     }
 }
 
-<<<<<<< HEAD
 impl<K1, K2, V> Default for MultiMap<K1, K2, V>
 where
     K1: Eq + Hash + Clone,
@@ -262,7 +261,6 @@
     }
 }
 
-=======
 /// An iterator over the entries of a `MultiMap` like in a `HashMap` but with
 /// values of the form (K2, V) instead of V.
 ///
@@ -350,7 +348,7 @@
         self.base.size_hint()
     }
 }
->>>>>>> f98dbf51
+
 #[macro_export]
 /// Create a `MultiMap` from a list of key-value tuples
 ///
